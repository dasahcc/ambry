package com.github.ambry.utils;

import java.util.ArrayList;
import java.util.Arrays;
import org.json.JSONException;
import org.json.JSONObject;

import java.io.DataInputStream;
import java.io.File;
import java.io.FileInputStream;
import java.io.FileNotFoundException;
import java.io.FileWriter;
import java.io.IOException;
import java.io.InputStream;
import java.io.RandomAccessFile;
import java.lang.reflect.Constructor;
import java.lang.reflect.InvocationTargetException;
import java.nio.ByteBuffer;
import java.nio.channels.FileChannel;
import java.nio.charset.Charset;
import java.util.Properties;
import java.util.Random;


/**
 * A set of utility methods
 */
public class Utils {
  /**
   * Constant to define "infinite" time.
   * <p/>
   * Currently used in lieu of either an epoch based ms expiration time or a seconds based TTL (relative to creation
   * time).
   */
  public static final long Infinite_Time = -1;

  // The read*String methods assume that the underlying stream is blocking

  /**
   * Reads a String whose length is a short from the given input stream
   * @param input The input stream from which to read the String from
   * @return The String read from the stream
   * @throws IOException
   */
  public static String readShortString(DataInputStream input)
      throws IOException {
    Short size = input.readShort();
    if (size <= 0) {
      return null;
    }
    byte[] bytes = new byte[size];
    int read = 0;
    while (read < size) {
      int readBytes = input.read(bytes, read, size - read);
      if (readBytes == -1 || readBytes == 0) {
        break;
      }
      read += readBytes;
    }
    if (read != size) {
      throw new IllegalArgumentException("readShortString : the size of the input does not match the actual data size");
    }
    return new String(bytes, "UTF-8");
  }

  /**
   * Reads a String whose length is an int from the given input stream
   * @param input The input stream from which to read the String from
   * @return The String read from the stream
   * @throws IOException
   */
  public static String readIntString(DataInputStream input)
      throws IOException {
    int size = input.readInt();
    if (size <= 0) {
      return null;
    }
    byte[] bytes = new byte[size];
    int read = 0;
    while (read < size) {
      int readBytes = input.read(bytes, read, size - read);
      if (readBytes == -1 || readBytes == 0) {
        break;
      }
      read += readBytes;
    }
    if (read != size) {
      throw new IllegalArgumentException("readIntString : the size of the input does not match the actual data size");
    }
    return new String(bytes, "UTF-8");
  }

  /**
   *
   * @param input
   * @return
   * @throws IOException
   */
  public static ByteBuffer readIntBuffer(DataInputStream input)
      throws IOException {
    int size = input.readInt();
    if (size < 0) {
      return null;
    }
    ByteBuffer buffer = ByteBuffer.allocate(size);
    int read = 0;
    while (read < size) {
      int readBytes = input.read(buffer.array());
      if (readBytes == -1 || readBytes == 0) {
        break;
      }
      read += readBytes;
    }
    if (read != size) {
      throw new IllegalArgumentException("readIntBuffer : the size of the input does not match the actual data size");
    }
    return buffer;
  }

  /**
   *
   * @param input
   * @return
   * @throws IOException
   */
  public static ByteBuffer readShortBuffer(DataInputStream input)
      throws IOException {
    short size = input.readShort();
    if (size < 0) {
      return null;
    }
    ByteBuffer buffer = ByteBuffer.allocate(size);
    int read = 0;
    while (read < size) {
      int readBytes = input.read(buffer.array());
      if (readBytes == -1 || readBytes == 0) {
        break;
      }
      read += readBytes;
    }
    if (read != size) {
      throw new IllegalArgumentException("readShortBuffer the size of the input does not match the actual data size");
    }
    return buffer;
  }

  /**
   * Create a new thread
   *
   * @param runnable The work for the thread to do
   * @param daemon Should the thread block JVM shutdown?
   * @return The unstarted thread
   */
  public static Thread newThread(Runnable runnable, boolean daemon) {
    Thread thread = new Thread(runnable);
    thread.setDaemon(daemon);
    thread.setUncaughtExceptionHandler(new Thread.UncaughtExceptionHandler() {
      public void uncaughtException(Thread t, Throwable e) {
        //error("Uncaught exception in thread '" + t.getName + "':", e)
      }
    });
    return thread;
  }

  /**
   * Create a new thread
   *
   * @param name The name of the thread
   * @param runnable The work for the thread to do
   * @param daemon Should the thread block JVM shutdown?
   * @return The unstarted thread
   */
  public static Thread newThread(String name, Runnable runnable, boolean daemon) {
    Thread thread = new Thread(runnable, name);
    thread.setDaemon(daemon);
    thread.setUncaughtExceptionHandler(new Thread.UncaughtExceptionHandler() {
      public void uncaughtException(Thread t, Throwable e) {
        e.printStackTrace();
      }
    });
    return thread;
  }

  /**
   * Create a daemon thread
   *
   * @param runnable The runnable to execute in the background
   * @return The unstarted thread
   */
  public static Thread daemonThread(Runnable runnable) {
    return newThread(runnable, true);
  }

  /**
   * Create a daemon thread
   *
   * @param name The name of the thread
   * @param runnable The runnable to execute in the background
   * @return The unstarted thread
   */
  public static Thread daemonThread(String name, Runnable runnable) {
    return newThread(name, runnable, true);
  }

  /**
   * Open a channel for the given file
   * @param file
   * @param mutable
   * @return
   * @throws FileNotFoundException
   */
  public static FileChannel openChannel(File file, boolean mutable)
      throws FileNotFoundException {
    if (mutable) {
      return new RandomAccessFile(file, "rw").getChannel();
    } else {
      return new FileInputStream(file).getChannel();
    }
  }

  /**
   * Instantiate a class instance from a given className.
   * @param className
   * @param <T>
   * @return
   * @throws ClassNotFoundException
   * @throws InstantiationException
   * @throws IllegalAccessException
   */
  public static <T> T getObj(String className)
      throws ClassNotFoundException, InstantiationException, IllegalAccessException {
    return (T) Class.forName(className).newInstance();
  }

  /**
   * Instantiate a class instance from a given className with an arg
   * @param className
   * @param arg
   * @param <T>
   * @return
   * @throws ClassNotFoundException
   * @throws InstantiationException
   * @throws IllegalAccessException
   * @throws NoSuchMethodException
   * @throws InvocationTargetException
   */
  public static <T> T getObj(String className, Object arg)
      throws ClassNotFoundException, InstantiationException, IllegalAccessException, NoSuchMethodException,
             InvocationTargetException {
    for (Constructor<?> ctor : Class.forName(className).getDeclaredConstructors()) {
      if (ctor.getParameterTypes().length == 1 && ctor.getParameterTypes()[0].isAssignableFrom(arg.getClass())) {
        return (T) ctor.newInstance(arg);
      }
    }
    return null;
  }

  /**
   * Instantiate a class instance from a given className with two args
   * @param className
   * @param arg1
   * @param arg2
   * @param <T>
   * @return
   * @throws ClassNotFoundException
   * @throws InstantiationException
   * @throws IllegalAccessException
   * @throws NoSuchMethodException
   * @throws InvocationTargetException
   */
  public static <T> T getObj(String className, Object arg1, Object arg2)
      throws ClassNotFoundException, InstantiationException, IllegalAccessException, NoSuchMethodException,
             InvocationTargetException {
    for (Constructor<?> ctor : Class.forName(className).getDeclaredConstructors()) {
      if (ctor.getParameterTypes().length == 2 && ctor.getParameterTypes()[0].isAssignableFrom(arg1.getClass()) &&
          ctor.getParameterTypes()[1].isAssignableFrom(arg2.getClass())) {
        return (T) ctor.newInstance(arg1, arg2);
      }
    }
    return null;
  }

  /**
   * Instantiate a class instance from a given className with three args
   * @param className
   * @param arg1
   * @param arg2
   * @param arg3
   * @param <T>
   * @return
   * @throws ClassNotFoundException
   * @throws InstantiationException
   * @throws IllegalAccessException
   * @throws NoSuchMethodException
   * @throws InvocationTargetException
   */
  public static <T> T getObj(String className, Object arg1, Object arg2, Object arg3)
      throws ClassNotFoundException, InstantiationException, IllegalAccessException, NoSuchMethodException,
             InvocationTargetException {
    for (Constructor<?> ctor : Class.forName(className).getDeclaredConstructors()) {
      if (ctor.getParameterTypes().length == 3 && ctor.getParameterTypes()[0].isAssignableFrom(arg1.getClass()) &&
          ctor.getParameterTypes()[1].isAssignableFrom(arg2.getClass()) && ctor.getParameterTypes()[2]
          .isAssignableFrom(arg3.getClass())) {
        return (T) ctor.newInstance(arg1, arg2, arg3);
      }
    }
    return null;
  }

  /**
   * Compute the hash code for the given items
   * @param items
   * @return
   */
  public static int hashcode(Object[] items) {
    if (items == null) {
      return 0;
    }
    int h = 1;
    int i = 0;
    while (i < items.length) {
      if (items[i] != null) {
        h = 31 * h + items[i].hashCode();
        i += 1;
      }
    }
    return h;
  }

  /**
   * Compute the CRC32 of the byte array
   *
   * @param bytes The array to compute the checksum for
   * @return The CRC32
   */
  public static long crc32(byte[] bytes) {
    return crc32(bytes, 0, bytes.length);
  }

  /**
   * Compute the CRC32 of the segment of the byte array given by the specificed size and offset
   *
   * @param bytes The bytes to checksum
   * @param offset the offset at which to begin checksumming
   * @param size the number of bytes to checksum
   * @return The CRC32
   */
  public static long crc32(byte[] bytes, int offset, int size) {
    Crc32 crc = new Crc32();
    crc.update(bytes, offset, size);
    return crc.getValue();
  }

  /**
   * Read a properties file from the given path
   *
   * @param filename The path of the file to read
   */
  public static Properties loadProps(String filename)
      throws FileNotFoundException, IOException {
    InputStream propStream = new FileInputStream(filename);
    Properties props = new Properties();
    props.load(propStream);
    return props;
  }

  /**
   * Serializes a nullable string into byte buffer
   *
   * @param outputBuffer The output buffer to serialize the value to
   * @param value The value to serialize
   */
  public static void serializeNullableString(ByteBuffer outputBuffer, String value) {
    if (value == null) {
      outputBuffer.putInt(0);
    } else {
      outputBuffer.putInt(value.length());
      outputBuffer.put(value.getBytes());
    }
  }

  /**
   * Returns the length of a nullable string
   *
   * @param value The string whose length is needed
   * @return The length of the string. 0 if null.
   */
  public static int getNullableStringLength(String value) {
    return value == null ? 0 : value.length();
  }

  /**
   * Writes specified string to specified file path.
   *
   * @param string to write
   * @param path file path
   * @throws IOException
   */
  public static void writeStringToFile(String string, String path)
      throws IOException {
    FileWriter fileWriter = null;
    try {
      File clusterFile = new File(path);
      fileWriter = new FileWriter(clusterFile);
      fileWriter.write(string);
    } finally {
      if (fileWriter != null) {
        fileWriter.close();
      }
    }
  }

  /**
   * Pretty prints specified jsonObject to specified file path.
   *
   * @param jsonObject to pretty print
   * @param path file path
   * @throws IOException
   * @throws JSONException
   */
  public static void writeJsonToFile(JSONObject jsonObject, String path)
      throws IOException, JSONException {
    writeStringToFile(jsonObject.toString(2), path);
  }

  /**
   * Reads entire contents of specified file as a string.
   *
   * @param path file path to read
   * @return string read from specified file
   * @throws IOException
   */
  public static String readStringFromFile(String path)
      throws IOException {
    File file = new File(path);
    byte[] encoded = new byte[(int) file.length()];
    DataInputStream ds = null;
    try {
      ds = new DataInputStream(new FileInputStream(file));
      ds.readFully(encoded);
    } finally {
      if (ds != null) {
        ds.close();
      }
    }
    return Charset.defaultCharset().decode(ByteBuffer.wrap(encoded)).toString();
  }

  /**
   * Reads JSON object (in string format) from specified file.
   *
   * @param path file path to read
   * @return JSONObject read from specified file
   * @throws IOException
   * @throws JSONException
   */
  public static JSONObject readJsonFromFile(String path)
      throws IOException, JSONException {
    return new JSONObject(readStringFromFile(path));
  }

  public static void preAllocateFileIfNeeded(File file, long capacityBytes)
      throws IOException {
    Runtime runtime = Runtime.getRuntime();
    if (System.getProperty("os.name").toLowerCase().startsWith("linux")) {
      Process process = runtime.exec("fallocate --keep-size -l " + capacityBytes + " " + file.getAbsolutePath());
      try {
        process.waitFor();
      } catch (InterruptedException e) {
        // ignore the interruption and check the exit value to be sure
      }
      if (process.exitValue() != 0) {
        throw new IOException("error while trying to preallocate file " + file.getAbsolutePath() +
            " exitvalue " + process.exitValue() +
            " error string " + process.getErrorStream());
      }
    } else {
      RandomAccessFile rfile = null;
      try {
        rfile = new RandomAccessFile(file, "rw");
      } finally {
        if (rfile != null) {
          rfile.close();
        }
      }
    }
  }

  /**
   * Get a pseudo-random long uniformly between 0 and n-1. Stolen from {@link java.util.Random#nextInt()}.
   *
   * @param random random object used to generate the random number so that we generate
   *                     uniforml random between 0 and n-1
   * @param n the bound
   * @return a value select randomly from the range {@code [0..n)}.
   */
  public static long getRandomLong(Random random, long n) {
    if (n <= 0) {
      throw new IllegalArgumentException("Cannot generate random long in range [0,n) for n<=0.");
    }

    final int BITS_PER_LONG = 63;
    long bits, val;
    do {
      bits = random.nextLong() & (~(1L << BITS_PER_LONG));
      val = bits % n;
    } while (bits - val + (n - 1) < 0L);
    return val;
  }

  /**
   * Adds some number of seconds to an epoch time in ms.
   *
   * @param epochTimeInMs
   * @param deltaTimeInSeconds
   * @return epoch time in milliseconds or Infinite_Time.
   */
  public static long addSecondsToEpochTime(long epochTimeInMs, long deltaTimeInSeconds) {
    if (deltaTimeInSeconds == Infinite_Time || epochTimeInMs == Infinite_Time) {
      return Infinite_Time;
    }
    return epochTimeInMs + (deltaTimeInSeconds * Time.MsPerSec);
  }

  /**
   * Read "size" length of bytes from stream to a byte array. If "size" length of bytes can't be read because the end of
   * the stream has been reached, IOException is thrown. This method blocks until input data is available, the end of
   * the stream is detected, or an exception is thrown.
   * @param stream from which data to be read from
   * @param size max length of bytes to be read from the stream.
   * @return byte[] which has the data that is read from the stream
   * @throws IOException
   */
  public static byte[] readBytesFromStream(DataInputStream stream, int size)
      throws IOException {
    return readBytesFromStream(stream, new byte[size], 0, size);
  }

  /**
   * Read "size" length of bytes from stream to a byte array starting at the given offset in the byte[]. If "size"
   * length of bytes can't be read because the end of the stream has been reached, IOException is thrown. This method
   * blocks until input data is available, the end of the stream is detected, or an exception is thrown.
   * @param stream from which data to be read from
   * @param data byte[] into which the data has to be written
   * @param offset starting offset in the byte[] at which the data has to be written to
   * @param size length of bytes to be read from the stream
   * @return byte[] which has the data that is read from the stream. Same as @param data
   * @throws IOException
   */
  public static byte[] readBytesFromStream(InputStream stream, byte[] data, int offset, int size)
      throws IOException {
    int read = 0;
    while (read < size) {
      int sizeRead = stream.read(data, offset, size - read);
      if (sizeRead == 0 || sizeRead == -1) {
        throw new IOException("Total size read " + read + " is less than the size to be read " + size);
      }
      read += sizeRead;
      offset += sizeRead;
    }
    return data;
<<<<<<< HEAD
=======
  }

  /**
   * Split the input string "data" using the delimiter and return as list of strings for the slices obtained
   * @param data
   * @param delimiter
   * @return
   */
  public static ArrayList<String> splitString(String data, String delimiter) {
    if (data == null) {
      throw new IllegalArgumentException("Passed in string is null ");
    }
    ArrayList<String> toReturn = new ArrayList<String>();
    String[] slices = data.split(delimiter);
    toReturn.addAll(Arrays.asList(slices));
    return toReturn;
  }

  /**
   * Merge/Concatenate the input list of strings using the delimiter and return the new string
   * @param data List of strings to be merged/concatenated
   * @param delimiter using which the list of strings need to be merged/concatenated
   * @return the obtained string after merging/concatenating
   */
  public static String concatenateString(ArrayList<String> data, String delimiter) {
    if (data == null) {
      throw new IllegalArgumentException("Passed in List is null ");
    }
    StringBuilder sb = new StringBuilder();
    if (data.size() > 1) {
      for (int i = 0; i < data.size() - 1; i++) {
        sb.append(data.get(i)).append(delimiter);
      }
      sb.append(data.get(data.size() - 1));
    }
    return sb.toString();
  }

  /**
   * Make sure that the ByteBuffer capacity is equal to or greater than the expected length.
   * If not, create a new ByteBuffer of expected length and copy contents from previous ByteBuffer to the new one
   * @param existingBuffer ByteBuffer capacity to check
   * @param newLength new length for the ByteBuffer.
   * returns ByteBuffer with a minimum capacity of new length
   */
  public static ByteBuffer ensureCapacity(ByteBuffer existingBuffer, int newLength) {
    if (newLength > existingBuffer.capacity()) {
      ByteBuffer newBuffer = ByteBuffer.allocate(newLength);
      existingBuffer.flip();
      newBuffer.put(existingBuffer);
      return newBuffer;
    }
    return existingBuffer;
>>>>>>> e56dc394
  }
}<|MERGE_RESOLUTION|>--- conflicted
+++ resolved
@@ -559,8 +559,6 @@
       offset += sizeRead;
     }
     return data;
-<<<<<<< HEAD
-=======
   }
 
   /**
@@ -614,6 +612,5 @@
       return newBuffer;
     }
     return existingBuffer;
->>>>>>> e56dc394
   }
 }