package com.github.ambry.admin;

import com.github.ambry.clustermap.ClusterMap;
import com.github.ambry.messageformat.BlobInfo;
import com.github.ambry.messageformat.BlobProperties;
import com.github.ambry.rest.BlobStorageService;
import com.github.ambry.rest.ResponseStatus;
import com.github.ambry.rest.RestRequest;
import com.github.ambry.rest.RestResponseChannel;
import com.github.ambry.rest.RestResponseHandler;
import com.github.ambry.rest.RestServiceErrorCode;
import com.github.ambry.rest.RestServiceException;
import com.github.ambry.rest.RestUtils;
import com.github.ambry.router.Callback;
import com.github.ambry.router.ReadableStreamChannel;
import com.github.ambry.router.Router;
import com.github.ambry.router.RouterException;
import com.github.ambry.utils.Time;
import com.github.ambry.utils.Utils;
import java.io.IOException;
import java.util.Date;
import java.util.GregorianCalendar;
import java.util.HashSet;
import java.util.Set;
import org.slf4j.Logger;
import org.slf4j.LoggerFactory;


/**
 * This is an Admin specific implementation of {@link BlobStorageService}.
 * <p/>
 * All the operations that need to be performed by the Admin are supported here.
 */
class AdminBlobStorageService implements BlobStorageService {
  protected final static String ECHO = "echo";
  protected final static String GET_REPLICAS_FOR_BLOB_ID = "getReplicasForBlobId";

  private final static Set<String> adminOperations = new HashSet<String>();

  static {
    adminOperations.add(ECHO);
    adminOperations.add(GET_REPLICAS_FOR_BLOB_ID);
  }

  protected final AdminMetrics adminMetrics;

  private final ClusterMap clusterMap;
  private final RestResponseHandler responseHandler;
  private final Router router;
  private final long cacheValidityInSecs;
  private final Logger logger = LoggerFactory.getLogger(AdminBlobStorageService.class);

  /**
   * Create a new instance of AdminBlobStorageService by supplying it with config, metrics, cluster map, a
   * response handler controller and a router.
   * @param adminConfig the configuration to use in the form of {@link AdminConfig}.
   * @param adminMetrics the metrics instance to use in the form of {@link AdminMetrics}.
   * @param clusterMap the {@link ClusterMap} to be used for operations.
   * @param responseHandler the {@link RestResponseHandler} that can be used to submit responses that need to be sent
   *                        out.
   * @param router the {@link Router} instance to use to perform blob operations.
   */
  public AdminBlobStorageService(AdminConfig adminConfig, AdminMetrics adminMetrics, ClusterMap clusterMap,
      RestResponseHandler responseHandler, Router router) {
    this.adminMetrics = adminMetrics;
    this.clusterMap = clusterMap;
    this.responseHandler = responseHandler;
    this.router = router;
    cacheValidityInSecs = adminConfig.adminCacheValiditySeconds;
    logger.trace("Instantiated AdminBlobStorageService");
  }

  @Override
  public void start()
      throws InstantiationException {
    logger.info("AdminBlobStorageService has started");
  }

  @Override
  public void shutdown() {
    logger.info("AdminBlobStorageService shutdown complete");
  }

  @Override
  public void handleGet(RestRequest restRequest, RestResponseChannel restResponseChannel) {
    long processingStartTime = System.currentTimeMillis();
    long preProcessingTime = 0;
    handlePrechecks(restRequest, restResponseChannel);
    try {
      logger.trace("Handling GET request - {}", restRequest.getUri());
      String operationOrBlobId = getOperationOrBlobIdFromUri(restRequest);
      logger.trace("GET operation/blob ID requested - {}", operationOrBlobId);
      ReadableStreamChannel response;
      if (adminOperations.contains(operationOrBlobId)) {
        if (operationOrBlobId.equals(ECHO)) {
          adminMetrics.echoRate.mark();
          restRequest.getMetricsTracker().injectMetrics(adminMetrics.echoMetrics);
          preProcessingTime = System.currentTimeMillis() - processingStartTime;
          response = EchoHandler.handleGetRequest(restRequest, restResponseChannel, adminMetrics);
          submitResponse(restRequest, restResponseChannel, response, null);
        } else if (operationOrBlobId.equals(GET_REPLICAS_FOR_BLOB_ID)) {
          adminMetrics.getReplicasForBlobIdRate.mark();
          restRequest.getMetricsTracker().injectMetrics(adminMetrics.getReplicasForBlobIdMetrics);
          preProcessingTime = System.currentTimeMillis() - processingStartTime;
          response =
              GetReplicasForBlobIdHandler.handleGetRequest(restRequest, restResponseChannel, clusterMap, adminMetrics);
          submitResponse(restRequest, restResponseChannel, response, null);
        } else {
          adminMetrics.missingOperationHandlerError.inc();
          RestServiceException exception =
              new RestServiceException("No handler available for valid admin operation - " + operationOrBlobId,
                  RestServiceErrorCode.ServiceUnavailable);
          submitResponse(restRequest, restResponseChannel, null, exception);
        }
      } else {
        adminMetrics.getBlobRate.mark();
        restRequest.getMetricsTracker().injectMetrics(adminMetrics.getBlobMetrics);
        logger.trace("Forwarding GET of {} to the router", operationOrBlobId);
        preProcessingTime = System.currentTimeMillis() - processingStartTime;
        HeadForGetCallback callback =
            new HeadForGetCallback(this, restRequest, restResponseChannel, router, cacheValidityInSecs);
        router.getBlobInfo(operationOrBlobId, callback);
      }
    } catch (Exception e) {
      adminMetrics.operationError.inc();
      submitResponse(restRequest, restResponseChannel, null, e);
    } finally {
      adminMetrics.getPreProcessingTimeInMs.update(preProcessingTime);
      restRequest.getMetricsTracker().addToTotalCpuTime(preProcessingTime);
    }
  }

  @Override
  public void handlePost(RestRequest restRequest, RestResponseChannel restResponseChannel) {
    long processingStartTime = System.currentTimeMillis();
    long preProcessingTime = 0;
    handlePrechecks(restRequest, restResponseChannel);
    adminMetrics.postBlobRate.mark();
<<<<<<< HEAD
    restRequest.getMetrics().injectTracker(adminMetrics.postBlobTracker);
=======
    restRequest.getMetricsTracker().injectMetrics(adminMetrics.postBlobMetrics);
    AsyncRequestResponseHandler responseHandler = requestResponseHandlerController.getHandler();
>>>>>>> f846ef58
    try {
      logger.trace("Handling POST request - {}", restRequest.getUri());
      long propsBuildStartTime = System.currentTimeMillis();
      BlobProperties blobProperties = RestUtils.buildBlobProperties(restRequest);
      byte[] usermetadata = RestUtils.buildUsermetadata(restRequest);
      adminMetrics.blobPropsBuildTimeInMs.update(System.currentTimeMillis() - propsBuildStartTime);
      logger.trace("Blob properties of blob being POSTed - {}", blobProperties);
      logger.trace("Forwarding POST to the router");
      preProcessingTime = System.currentTimeMillis() - processingStartTime;
      PostCallback callback = new PostCallback(this, restRequest, restResponseChannel, blobProperties);
      router.putBlob(blobProperties, usermetadata, restRequest, callback);
    } catch (Exception e) {
      adminMetrics.operationError.inc();
      submitResponse(restRequest, restResponseChannel, null, e);
    } finally {
      adminMetrics.postPreProcessingTimeInMs.update(preProcessingTime);
      restRequest.getMetricsTracker().addToTotalCpuTime(preProcessingTime);
    }
  }

  @Override
  public void handleDelete(RestRequest restRequest, RestResponseChannel restResponseChannel) {
    long processingStartTime = System.currentTimeMillis();
    long preProcessingTime = 0;
    handlePrechecks(restRequest, restResponseChannel);
    adminMetrics.deleteBlobRate.mark();
<<<<<<< HEAD
    restRequest.getMetrics().injectTracker(adminMetrics.deleteBlobTracker);
=======
    restRequest.getMetricsTracker().injectMetrics(adminMetrics.deleteBlobMetrics);
    AsyncRequestResponseHandler responseHandler = requestResponseHandlerController.getHandler();
>>>>>>> f846ef58
    try {
      logger.trace("Handling DELETE request - {}", restRequest.getUri());
      String blobId = getOperationOrBlobIdFromUri(restRequest);
      logger.trace("Forwarding DELETE of {} to the router", blobId);
      preProcessingTime = System.currentTimeMillis() - processingStartTime;
      DeleteCallback callback = new DeleteCallback(this, restRequest, restResponseChannel);
      router.deleteBlob(blobId, callback);
    } catch (Exception e) {
      adminMetrics.operationError.inc();
      submitResponse(restRequest, restResponseChannel, null, e);
    } finally {
      adminMetrics.deletePreProcessingTimeInMs.update(preProcessingTime);
      restRequest.getMetricsTracker().addToTotalCpuTime(preProcessingTime);
    }
  }

  @Override
  public void handleHead(RestRequest restRequest, RestResponseChannel restResponseChannel) {
    long processingStartTime = System.currentTimeMillis();
    long preProcessingTime = 0;
    handlePrechecks(restRequest, restResponseChannel);
<<<<<<< HEAD
    restRequest.getMetrics().injectTracker(adminMetrics.headBlobTracker);
=======
    restRequest.getMetricsTracker().injectMetrics(adminMetrics.headBlobMetrics);
    AsyncRequestResponseHandler responseHandler = requestResponseHandlerController.getHandler();
>>>>>>> f846ef58
    try {
      logger.trace("Handling HEAD request - {}", restRequest.getUri());
      String blobId = getOperationOrBlobIdFromUri(restRequest);
      logger.trace("Forwarding HEAD of {} to the router", blobId);
      preProcessingTime = System.currentTimeMillis() - processingStartTime;
      HeadCallback callback = new HeadCallback(this, restRequest, restResponseChannel);
      router.getBlobInfo(blobId, callback);
    } catch (Exception e) {
      adminMetrics.operationError.inc();
      submitResponse(restRequest, restResponseChannel, null, e);
    } finally {
      adminMetrics.headPreProcessingTimeInMs.update(preProcessingTime);
      restRequest.getMetricsTracker().addToTotalCpuTime(preProcessingTime);
    }
  }

  /**
   * Submits the  {@code response} (and any {@code exception})for the {@code restRequest} to the
   * {@code responseHandler}.
   * @param restRequest the {@link RestRequest} for which a a {@code response} is ready.
   * @param restResponseChannel the {@link RestResponseChannel} over which the response can be sent.
   * @param response the response in the form of a {@link ReadableStreamChannel}.
   * @param exception any {@link Exception} that occurred during the handling of {@code restRequest}.
   */
  protected void submitResponse(RestRequest restRequest, RestResponseChannel restResponseChannel,
      ReadableStreamChannel response, Exception exception) {
    try {
      if (exception != null && exception instanceof RouterException) {
        exception = new RestServiceException(exception,
            RestServiceErrorCode.getRestServiceErrorCode(((RouterException) exception).getErrorCode()));
      }
      responseHandler.handleResponse(restRequest, restResponseChannel, response, exception);
    } catch (RestServiceException e) {
      adminMetrics.responseSubmissionError.inc();
      if (exception != null) {
        logger.error("Error submitting response to response handler", e);
      } else {
        exception = e;
      }
      logger.error("Handling of request {} failed", restRequest.getUri(), exception);
      restResponseChannel.onResponseComplete(exception);

      if (response != null) {
        try {
          response.close();
        } catch (IOException ioe) {
          adminMetrics.resourceReleaseError.inc();
          logger.error("Error closing ReadableStreamChannel", e);
        }
      }
    }
  }

  /**
   * Checks for bad arguments or states.
   * @param restRequest the {@link RestRequest} to use. Cannot be null.
   * @param restResponseChannel the {@link RestResponseChannel} to use. Cannot be null.
   */
  private void handlePrechecks(RestRequest restRequest, RestResponseChannel restResponseChannel) {
    if (restRequest == null || restResponseChannel == null) {
      StringBuilder errorMessage = new StringBuilder("Null arg(s) received -");
      if (restRequest == null) {
        errorMessage.append(" [RestRequest] ");
      }
      if (restResponseChannel == null) {
        errorMessage.append(" [RestResponseChannel] ");
      }
      throw new IllegalArgumentException(errorMessage.toString());
    }
  }

  /**
   * Looks at the URI to determine the type of operation required or the blob ID that an operation needs to be
   * performed on.
   * @param restRequest {@link RestRequest} containing metadata about the request.
   * @return extracted operation type or blob ID from the uri.
   */
  protected static String getOperationOrBlobIdFromUri(RestRequest restRequest) {
    String path = restRequest.getPath();
    return (path.startsWith("/") ? path.substring(1, path.length()) : path);
  }
}

/**
 * Callback for HEAD that precedes GET operations. Updates headers and invokes GET with a new callback.
 */
class HeadForGetCallback implements Callback<BlobInfo> {
  private final AdminBlobStorageService adminBlobStorageService;
  private final RestRequest restRequest;
  private final RestResponseChannel restResponseChannel;
  private final Router router;
  private final long cacheValidityInSecs;
  private final long operationStartTime = System.currentTimeMillis();
  private final Logger logger = LoggerFactory.getLogger(getClass());

  /**
   * Create a HEAD before GET callback.
   * @param adminBlobStorageService the {@link AdminBlobStorageService} instance to submit responses to.
   * @param restRequest the {@link RestRequest} for whose response this is a callback.
   * @param restResponseChannel the {@link RestResponseChannel} to set headers on.
   * @param router the {@link Router} instance to use to make the GET call.
   * @param cacheValidityInSecs the period of validity of cache that needs to be sent to the client (in case of non
   *                            private blobs).
   */
  public HeadForGetCallback(AdminBlobStorageService adminBlobStorageService, RestRequest restRequest,
      RestResponseChannel restResponseChannel, Router router, long cacheValidityInSecs) {
    this.adminBlobStorageService = adminBlobStorageService;
    this.restRequest = restRequest;
    this.restResponseChannel = restResponseChannel;
    this.router = router;
    this.cacheValidityInSecs = cacheValidityInSecs;
  }

  /**
   * Sets headers and makes a GET call if the result was not null. Otherwise bails out.
   * @param result The result of the request i.e a {@link BlobInfo} object with the properties of the blob that is going
   *               to be scheduled for GET. This is non null if the request executed successfully.
   * @param exception The exception that was reported on execution of the request (if any).
   */
  @Override
  public void onCompletion(BlobInfo result, Exception exception) {
    long processingStartTime = System.currentTimeMillis();
    try {
      long routerTime = processingStartTime - operationStartTime;
      adminBlobStorageService.adminMetrics.headForGetTimeInMs.update(routerTime);
      restRequest.getMetricsTracker().addToTotalCpuTime(routerTime);

      String blobId = AdminBlobStorageService.getOperationOrBlobIdFromUri(restRequest);
      logger.trace("Callback received for HEAD before GET of {}", blobId);
      restResponseChannel.setDate(new GregorianCalendar().getTime());
      if (exception == null && result != null) {
        logger.trace("Setting response headers for {}", blobId);
        setResponseHeaders(result);
        logger.trace("Forwarding GET after HEAD for {} to the router", blobId);
        router.getBlob(blobId, new GetCallback(adminBlobStorageService, restRequest, restResponseChannel));
      } else if (exception == null) {
        exception = new IllegalStateException("Both response and exception are null for HeadForGetCallback");
      }
    } catch (Exception e) {
      adminBlobStorageService.adminMetrics.callbackProcessingError.inc();
      if (exception != null) {
        logger.error("Error while processing callback", e);
      } else {
        exception = e;
      }
    } finally {
      long processingTime = System.currentTimeMillis() - processingStartTime;
      adminBlobStorageService.adminMetrics.headForGetCallbackProcessingTimeInMs.update(processingTime);
      restRequest.getMetricsTracker().addToTotalCpuTime(processingTime);
      if (exception != null) {
        adminBlobStorageService.adminMetrics.operationError.inc();
        adminBlobStorageService.submitResponse(restRequest, restResponseChannel, null, exception);
      }
    }
  }

  /**
   * Sets the required headers in the response.
   * @param blobInfo the {@link BlobInfo} to refer to while setting headers.
   * @throws RestServiceException if there was any problem setting the headers.
   */
  private void setResponseHeaders(BlobInfo blobInfo)
      throws RestServiceException {
    BlobProperties blobProperties = blobInfo.getBlobProperties();
    restResponseChannel.setLastModified(new Date(blobProperties.getCreationTimeInMs()));
    restResponseChannel.setHeader(RestUtils.Headers.Blob_Size, blobProperties.getBlobSize());
    if (blobProperties.getContentType() != null) {
      restResponseChannel.setContentType(blobProperties.getContentType());
      // Ensure browsers do not execute html with embedded exploits.
      if (blobProperties.getContentType().equals("text/html")) {
        restResponseChannel.setHeader("Content-Disposition", "attachment");
      }
    }
    if (blobProperties.isPrivate()) {
      restResponseChannel.setExpires(new Date(0));
      restResponseChannel.setCacheControl("private, no-cache, no-store, proxy-revalidate");
      restResponseChannel.setPragma("no-cache");
    } else {
      restResponseChannel.setExpires(new Date(System.currentTimeMillis() + cacheValidityInSecs * Time.MsPerSec));
      restResponseChannel.setCacheControl("max-age=" + cacheValidityInSecs);
    }
  }
}

/**
 * Callback for GET operations. Submits the response received to an instance of {@link RestResponseHandler}.
 */
class GetCallback implements Callback<ReadableStreamChannel> {
  private final AdminBlobStorageService adminBlobStorageService;
  private final RestRequest restRequest;
  private final RestResponseChannel restResponseChannel;
  private final long operationStartTime = System.currentTimeMillis();
  private final Logger logger = LoggerFactory.getLogger(getClass());

  /**
   * Create a GET callback.
   * @param adminBlobStorageService the {@link AdminBlobStorageService} instance to submit responses to.
   * @param restRequest the {@link RestRequest} for whose response this is a callback.
   * @param restResponseChannel the {@link RestResponseChannel} over which response to {@code restRequest} can be sent.
   */
  public GetCallback(AdminBlobStorageService adminBlobStorageService, RestRequest restRequest,
      RestResponseChannel restResponseChannel) {
    this.adminBlobStorageService = adminBlobStorageService;
    this.restRequest = restRequest;
    this.restResponseChannel = restResponseChannel;
  }

  /**
   * Submits the GET response to {@link RestResponseHandler} so that it can be sent (or the exception handled).
   * @param result The result of the request. This is the actual blob data as a {@link ReadableStreamChannel}.
   *               This is non null if the request executed successfully.
   * @param exception The exception that was reported on execution of the request (if any).
   */
  @Override
  public void onCompletion(ReadableStreamChannel result, Exception exception) {
    long processingStartTime = System.currentTimeMillis();
    try {
      long routerTime = processingStartTime - operationStartTime;
      adminBlobStorageService.adminMetrics.getTimeInMs.update(routerTime);
      restRequest.getMetricsTracker().addToTotalCpuTime(routerTime);

      String blobId = AdminBlobStorageService.getOperationOrBlobIdFromUri(restRequest);
      logger.trace("Callback received for GET of {}", blobId);
      if (exception == null && result != null) {
        logger.trace("Successful GET of {}", blobId);
        restResponseChannel.setStatus(ResponseStatus.Ok);
      } else if (exception == null) {
        exception = new IllegalStateException("Both response and exception are null for GetCallback");
      }
    } catch (Exception e) {
      adminBlobStorageService.adminMetrics.callbackProcessingError.inc();
      if (exception != null) {
        logger.error("Error while processing callback", e);
      } else {
        exception = e;
      }
    } finally {
      long processingTime = System.currentTimeMillis() - processingStartTime;
      adminBlobStorageService.adminMetrics.getCallbackProcessingTimeInMs.update(processingTime);
      restRequest.getMetricsTracker().addToTotalCpuTime(processingTime);
      if (exception != null) {
        adminBlobStorageService.adminMetrics.operationError.inc();
      }
      adminBlobStorageService.submitResponse(restRequest, restResponseChannel, result, exception);
    }
  }
}

/**
 * Callback for POST operations. Sends the response received to the client. Submits response either to handle exceptions
 * or to clean up after a response.
 */
class PostCallback implements Callback<String> {
  private final AdminBlobStorageService adminBlobStorageService;
  private final RestRequest restRequest;
  private final RestResponseChannel restResponseChannel;
  private final BlobProperties blobProperties;
  private final long operationStartTime = System.currentTimeMillis();
  private final Logger logger = LoggerFactory.getLogger(getClass());

  /**
   * Create a POST callback.
   * @param adminBlobStorageService the {@link AdminBlobStorageService} instance to submit responses to.
   * @param restRequest the {@link RestRequest} for whose response this is a callback.
   * @param restResponseChannel the {@link RestResponseChannel} over which response to {@code restRequest} can be sent.
   * @param createdBlobProperties the {@link BlobProperties} of the blob that was asked to be POSTed.
   */
  public PostCallback(AdminBlobStorageService adminBlobStorageService, RestRequest restRequest,
      RestResponseChannel restResponseChannel, BlobProperties createdBlobProperties) {
    this.adminBlobStorageService = adminBlobStorageService;
    this.restRequest = restRequest;
    this.restResponseChannel = restResponseChannel;
    this.blobProperties = createdBlobProperties;
  }

  /**
   * If there was no exception, updates the header with the location of the object. Submits the response either for
   * exception handling or for cleanup.
   * @param result The result of the request. This is the blob ID of the blob. This is non null if the request executed
   *               successfully.
   * @param exception The exception that was reported on execution of the request (if any).
   */
  @Override
  public void onCompletion(String result, Exception exception) {
    long processingStartTime = System.currentTimeMillis();
    try {
      long routerTime = processingStartTime - operationStartTime;
      adminBlobStorageService.adminMetrics.postTimeInMs.update(routerTime);
      restRequest.getMetricsTracker().addToTotalCpuTime(routerTime);

      logger.trace("Callback received for POST");
      restResponseChannel.setDate(new GregorianCalendar().getTime());
      if (exception == null && result != null) {
        logger.trace("Successful POST of {}", result);
        setResponseHeaders(result);
      } else if (exception == null) {
        exception = new IllegalStateException("Both response and exception are null for PostCallback");
      }
    } catch (Exception e) {
      adminBlobStorageService.adminMetrics.callbackProcessingError.inc();
      if (exception != null) {
        logger.error("Error while processing callback", e);
      } else {
        exception = e;
      }
    } finally {
      long processingTime = System.currentTimeMillis() - processingStartTime;
      adminBlobStorageService.adminMetrics.postCallbackProcessingTimeInMs.update(processingTime);
      restRequest.getMetricsTracker().addToTotalCpuTime(processingTime);
      if (exception != null) {
        adminBlobStorageService.adminMetrics.operationError.inc();
      }
      adminBlobStorageService.submitResponse(restRequest, restResponseChannel, null, exception);
    }
  }

  /**
   * Sets the required headers in the response.
   * @param location the location of the created resource.
   * @throws RestServiceException if there was any problem setting the headers.
   */
  private void setResponseHeaders(String location)
      throws RestServiceException {
    restResponseChannel.setStatus(ResponseStatus.Created);
    restResponseChannel.setLocation(location);
    restResponseChannel.setContentLength(0);
    restResponseChannel.setHeader(RestUtils.Headers.Creation_Time, new Date(blobProperties.getCreationTimeInMs()));
  }
}

/**
 * Callback for DELETE operations. Sends an ACCEPTED response to the client if operation is successful. Submits response
 * either to handle exceptions or to clean up after a response.
 */
class DeleteCallback implements Callback<Void> {
  private final AdminBlobStorageService adminBlobStorageService;
  private final RestRequest restRequest;
  private final RestResponseChannel restResponseChannel;
  private final long operationStartTime = System.currentTimeMillis();
  private final Logger logger = LoggerFactory.getLogger(getClass());

  /**
   * Create a DELETE callback.
   * @param adminBlobStorageService the {@link AdminBlobStorageService} instance to submit responses to.
   * @param restRequest the {@link RestRequest} for whose response this is a callback.
   * @param restResponseChannel the {@link RestResponseChannel} over which response to {@code restRequest} can be sent.
   */
  public DeleteCallback(AdminBlobStorageService adminBlobStorageService, RestRequest restRequest,
      RestResponseChannel restResponseChannel) {
    this.adminBlobStorageService = adminBlobStorageService;
    this.restRequest = restRequest;
    this.restResponseChannel = restResponseChannel;
  }

  /**
   * If there was no exception, updates the header with the acceptance of the request. Submits the response either for
   * exception handling or for cleanup.
   * @param result The result of the request. This is always null.
   * @param exception The exception that was reported on execution of the request (if any).
   */
  @Override
  public void onCompletion(Void result, Exception exception) {
    long processingStartTime = System.currentTimeMillis();
    try {
      long routerTime = processingStartTime - operationStartTime;
      adminBlobStorageService.adminMetrics.deleteTimeInMs.update(routerTime);
      restRequest.getMetricsTracker().addToTotalCpuTime(routerTime);

      String blobId = AdminBlobStorageService.getOperationOrBlobIdFromUri(restRequest);
      logger.trace("Callback received for DELETE of {}", blobId);
      restResponseChannel.setDate(new GregorianCalendar().getTime());
      if (exception == null) {
        logger.trace("Successful DELETE of {}", blobId);
        restResponseChannel.setStatus(ResponseStatus.Accepted);
        restResponseChannel.setContentLength(0);
      }
    } catch (Exception e) {
      adminBlobStorageService.adminMetrics.callbackProcessingError.inc();
      if (exception != null) {
        logger.error("Error while processing callback", e);
      } else {
        exception = e;
      }
    } finally {
      long processingTime = System.currentTimeMillis() - processingStartTime;
      adminBlobStorageService.adminMetrics.deleteCallbackProcessingTimeInMs.update(processingTime);
      restRequest.getMetricsTracker().addToTotalCpuTime(processingTime);
      if (exception != null) {
        adminBlobStorageService.adminMetrics.operationError.inc();
      }
      adminBlobStorageService.submitResponse(restRequest, restResponseChannel, null, exception);
    }
  }
}

/**
 * Callback for HEAD operations. Sends the headers to the client if operation is successful. Submits response either to
 * handle exceptions or to clean up after a response.
 */
class HeadCallback implements Callback<BlobInfo> {
  private final AdminBlobStorageService adminBlobStorageService;
  private final RestRequest restRequest;
  private final RestResponseChannel restResponseChannel;
  private final long operationStartTime = System.currentTimeMillis();
  private final Logger logger = LoggerFactory.getLogger(getClass());

  /**
   * Create a HEAD callback.
   * @param adminBlobStorageService the {@link AdminBlobStorageService} instance to submit responses to.
   * @param restRequest the {@link RestRequest} for whose response this is a callback.
   * @param restResponseChannel the {@link RestResponseChannel} over which response to {@code restRequest} can be sent.
   */
  public HeadCallback(AdminBlobStorageService adminBlobStorageService, RestRequest restRequest,
      RestResponseChannel restResponseChannel) {
    this.adminBlobStorageService = adminBlobStorageService;
    this.restRequest = restRequest;
    this.restResponseChannel = restResponseChannel;
  }

  /**
   * If there was no exception, updates the header with the properties. Exceptions, if any, will be handled upon
   * submission.
   * @param result The result of the request i.e a {@link BlobInfo} object with the properties of the blob. This is
   *               non null if the request executed successfully.
   * @param exception The exception that was reported on execution of the request (if any).
   */
  @Override
  public void onCompletion(BlobInfo result, Exception exception) {
    long processingStartTime = System.currentTimeMillis();
    try {
      long routerTime = processingStartTime - operationStartTime;
      adminBlobStorageService.adminMetrics.headTimeInMs.update(routerTime);
      restRequest.getMetricsTracker().addToTotalCpuTime(routerTime);

      String blobId = AdminBlobStorageService.getOperationOrBlobIdFromUri(restRequest);
      logger.trace("Callback received for HEAD of {}", blobId);
      restResponseChannel.setDate(new GregorianCalendar().getTime());
      if (exception == null && result != null) {
        logger.trace("Successful HEAD of {}", blobId);
        setResponseHeaders(result);
      } else if (exception == null) {
        exception = new IllegalStateException("Both response and exception are null for HeadCallback");
      }
    } catch (Exception e) {
      adminBlobStorageService.adminMetrics.callbackProcessingError.inc();
      if (exception != null) {
        logger.error("Error while processing callback", e);
      } else {
        exception = e;
      }
    } finally {
      long processingTime = System.currentTimeMillis() - processingStartTime;
      adminBlobStorageService.adminMetrics.headCallbackProcessingTimeInMs.update(processingTime);
      restRequest.getMetricsTracker().addToTotalCpuTime(processingTime);
      if (exception != null) {
        adminBlobStorageService.adminMetrics.operationError.inc();
      }
      adminBlobStorageService.submitResponse(restRequest, restResponseChannel, null, exception);
    }
  }

  /**
   * Sets the required headers in the response.
   * @param blobInfo the {@link BlobInfo} to refer to while setting headers.
   * @throws RestServiceException if there was any problem setting the headers.
   */
  private void setResponseHeaders(BlobInfo blobInfo)
      throws RestServiceException {
    BlobProperties blobProperties = blobInfo.getBlobProperties();
    restResponseChannel.setStatus(ResponseStatus.Ok);
    restResponseChannel.setLastModified(new Date(blobProperties.getCreationTimeInMs()));
    restResponseChannel.setContentLength(blobProperties.getBlobSize());

    // Blob props
    restResponseChannel.setHeader(RestUtils.Headers.Blob_Size, blobProperties.getBlobSize());
    restResponseChannel.setHeader(RestUtils.Headers.Service_Id, blobProperties.getServiceId());
    restResponseChannel.setHeader(RestUtils.Headers.Creation_Time, new Date(blobProperties.getCreationTimeInMs()));
    restResponseChannel.setHeader(RestUtils.Headers.Private, blobProperties.isPrivate());
    if (blobProperties.getTimeToLiveInSeconds() != Utils.Infinite_Time) {
      restResponseChannel.setHeader(RestUtils.Headers.TTL, Long.toString(blobProperties.getTimeToLiveInSeconds()));
    }
    if (blobProperties.getContentType() != null) {
      restResponseChannel.setHeader(RestUtils.Headers.Content_Type, blobProperties.getContentType());
      restResponseChannel.setContentType(blobProperties.getContentType());
    }
    if (blobProperties.getOwnerId() != null) {
      restResponseChannel.setHeader(RestUtils.Headers.Owner_Id, blobProperties.getOwnerId());
    }
    // TODO: send user metadata also as header after discussion with team.
  }
}<|MERGE_RESOLUTION|>--- conflicted
+++ resolved
@@ -136,12 +136,7 @@
     long preProcessingTime = 0;
     handlePrechecks(restRequest, restResponseChannel);
     adminMetrics.postBlobRate.mark();
-<<<<<<< HEAD
-    restRequest.getMetrics().injectTracker(adminMetrics.postBlobTracker);
-=======
     restRequest.getMetricsTracker().injectMetrics(adminMetrics.postBlobMetrics);
-    AsyncRequestResponseHandler responseHandler = requestResponseHandlerController.getHandler();
->>>>>>> f846ef58
     try {
       logger.trace("Handling POST request - {}", restRequest.getUri());
       long propsBuildStartTime = System.currentTimeMillis();
@@ -168,12 +163,7 @@
     long preProcessingTime = 0;
     handlePrechecks(restRequest, restResponseChannel);
     adminMetrics.deleteBlobRate.mark();
-<<<<<<< HEAD
-    restRequest.getMetrics().injectTracker(adminMetrics.deleteBlobTracker);
-=======
     restRequest.getMetricsTracker().injectMetrics(adminMetrics.deleteBlobMetrics);
-    AsyncRequestResponseHandler responseHandler = requestResponseHandlerController.getHandler();
->>>>>>> f846ef58
     try {
       logger.trace("Handling DELETE request - {}", restRequest.getUri());
       String blobId = getOperationOrBlobIdFromUri(restRequest);
@@ -195,12 +185,7 @@
     long processingStartTime = System.currentTimeMillis();
     long preProcessingTime = 0;
     handlePrechecks(restRequest, restResponseChannel);
-<<<<<<< HEAD
-    restRequest.getMetrics().injectTracker(adminMetrics.headBlobTracker);
-=======
     restRequest.getMetricsTracker().injectMetrics(adminMetrics.headBlobMetrics);
-    AsyncRequestResponseHandler responseHandler = requestResponseHandlerController.getHandler();
->>>>>>> f846ef58
     try {
       logger.trace("Handling HEAD request - {}", restRequest.getUri());
       String blobId = getOperationOrBlobIdFromUri(restRequest);
