--- conflicted
+++ resolved
@@ -342,22 +342,6 @@
             try {
               key = iter.next();
               iter.remove();
-<<<<<<< HEAD
-              if(key.isReadable())
-              {
-                int bytesRead = read(key);
-                if(bytesRead == -1)
-                  close(key);
-              }
-              else if(key.isWritable()) {
-                write(key);
-              }
-              else if(!key.isValid()) {
-                close(key);
-              }
-              else
-=======
-
               if (key.isReadable()) {
                 read(key);
               } else if (key.isWritable()) {
@@ -365,7 +349,6 @@
               } else if (!key.isValid()) {
                 close(key);
               } else {
->>>>>>> 1c9f597c
                 throw new IllegalStateException("Unrecognized key state for processor thread.");
               }
             } catch (EOFException e) {
@@ -463,14 +446,10 @@
   /*
    * Process reads from ready sockets
    */
-<<<<<<< HEAD
-  private int read(SelectionKey key) throws InterruptedException, IOException {
-    SocketChannel socketChannel = (SocketChannel)key.channel();
-=======
+
   private void read(SelectionKey key)
       throws InterruptedException, IOException {
     SocketChannel socketChannel = (SocketChannel) key.channel();
->>>>>>> 1c9f597c
     SocketServerInputSet input = null;
     if (key.attachment() == null) {
       input = new SocketServerInputSet();
@@ -478,10 +457,12 @@
     } else {
       input = (SocketServerInputSet) key.attachment();
     }
-    int bytesRead = input.readFrom(socketChannel);
-
-    if(bytesRead == -1)
-      return -1;
+    long bytesRead = input.readFrom(socketChannel);
+
+    if(bytesRead == -1)  {
+      close(key);
+      return;
+    }
 
     logger.trace("bytes read from {}", socketChannel.socket().getRemoteSocketAddress());
 
@@ -502,7 +483,6 @@
       key.interestOps(SelectionKey.OP_READ);
       wakeup();
     }
-    return bytesRead;
   }
 
   /*
