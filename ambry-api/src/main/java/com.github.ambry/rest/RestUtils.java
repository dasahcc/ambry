/**
 * Copyright 2016 LinkedIn Corp. All rights reserved.
 *
 * Licensed under the Apache License, Version 2.0 (the "License");
 * you may not use this file except in compliance with the License.
 * You may obtain a copy of the License at
 *
 * http://www.apache.org/licenses/LICENSE-2.0
 *
 * Unless required by applicable law or agreed to in writing, software
 * distributed under the License is distributed on an "AS IS" BASIS,
 * WITHOUT WARRANTIES OR CONDITIONS OF ANY KIND, either express or implied.
 */
package com.github.ambry.rest;

import com.github.ambry.messageformat.BlobProperties;
import com.github.ambry.utils.Crc32;
import com.github.ambry.utils.Utils;
import java.nio.ByteBuffer;
import java.nio.charset.StandardCharsets;
import java.text.ParseException;
import java.text.SimpleDateFormat;
import java.util.HashMap;
<<<<<<< HEAD
import java.util.Locale;
=======
import java.util.List;
>>>>>>> 2111c9e4
import java.util.Map;
import org.slf4j.Logger;
import org.slf4j.LoggerFactory;


/**
 * Common utility functions that will be used across implementations of REST interfaces.
 */
public class RestUtils {

  /**
   * Ambry specific HTTP headers.
   */
  public static final class Headers {
    // general headers
    /**
     * {@code "Cache-Control"}
     */
    public static final String CACHE_CONTROL = "Cache-Control";
    /**
     * {@code "Content-Length"}
     */
    public static final String CONTENT_LENGTH = "Content-Length";
    /**
     * {@code "Content-Type"}
     */
    public static final String CONTENT_TYPE = "Content-Type";
    /**
     * {@code "Date"}
     */
    public static final String DATE = "Date";
    /**
     * {@code "Expires"}
     */
    public static final String EXPIRES = "Expires";
    /**
     * {@code "Last-Modified"}
     */
    public static final String LAST_MODIFIED = "Last-Modified";
    /**
     * {@code "Location"}
     */
    public static final String LOCATION = "Location";
    /**
     * {@code "Pragma"}
     */
    public static final String PRAGMA = "Pragma";

    // ambry specific headers
    /**
     * mandatory in request; long; size of blob in bytes
     */
    public final static String BLOB_SIZE = "x-ambry-blob-size";
    /**
     * mandatory in request; string; name of service
     */
    public final static String SERVICE_ID = "x-ambry-service-id";
    /**
     * optional in request; date string; default unset ("infinite ttl")
     */
    public final static String TTL = "x-ambry-ttl";
    /**
     * optional in request; 'true' or 'false' case insensitive; default 'false'; indicates private content
     */
    public final static String PRIVATE = "x-ambry-private";
    /**
     * mandatory in request; string; default unset; content type of blob
     */
    public final static String AMBRY_CONTENT_TYPE = "x-ambry-content-type";
    /**
     * optional in request; string; default unset; member id.
     * <p/>
     * Expected usage is to set to member id of content owner.
     */
    public final static String OWNER_ID = "x-ambry-owner-id";
    /**
     * not allowed  in request. Allowed in response only; string; time at which blob was created.
     */
    public final static String CREATION_TIME = "x-ambry-creation-time";
    /**
     * prefix for any header to be set as user metadata for the given blob
     */
    public final static String USER_META_DATA_HEADER_PREFIX = "x-ambry-um-";

    /**
     * Header to contain the Cookies
     */
    public final static String COOKIE = "Cookie";
    /**
     * {@code "If-Modified-Since"}
     */
    public static final String IF_MODIFIED_SINCE = "If-Modified-Since";
  }

  /**
   * Permitted sub-resources of a blob.
   */
  public enum SubResource {
    /**
     * User metadata and BlobProperties i.e., blob properties returned in headers and user metadata as content/headers.
     */
    BlobInfo,
    /**
     * User metadata on its own i.e., no "blob properties" headers returned with response.
     */
    UserMetadata
  }

  public static final class MultipartPost {
    public final static String BLOB_PART = "Blob";
    public final static String USER_METADATA_PART = "UserMetadata";
  }

  private static final int Crc_Size = 8;
  private static final short UserMetadata_Version_V1 = 1;
  public static final String HTTP_DATE_FORMAT = "EEE, dd MMM yyyy HH:mm:ss zzz";

  private static Logger logger = LoggerFactory.getLogger(RestUtils.class);

  /**
   * Builds {@link BlobProperties} given a {@link RestRequest}.
   * @param restRequest the {@link RestRequest} to use.
   * @return the {@link BlobProperties} extracted from {@code restRequest}.
   * @throws RestServiceException if required headers aren't present or if they aren't in the format or number
   *                                    expected.
   */
  public static BlobProperties buildBlobProperties(RestRequest restRequest)
      throws RestServiceException {
    Map<String, Object> args = restRequest.getArgs();

    String blobSizeStr = null;
    long blobSize;
    try {
      blobSizeStr = getHeader(args, Headers.BLOB_SIZE, true);
      blobSize = Long.parseLong(blobSizeStr);
      if (blobSize < 0) {
        throw new RestServiceException(Headers.BLOB_SIZE + "[" + blobSize + "] is less than 0",
            RestServiceErrorCode.InvalidArgs);
      }
    } catch (NumberFormatException e) {
      throw new RestServiceException(Headers.BLOB_SIZE + "[" + blobSizeStr + "] could not parsed into a number",
          RestServiceErrorCode.InvalidArgs);
    }

    long ttl = Utils.Infinite_Time;
    String ttlStr = getHeader(args, Headers.TTL, false);
    if (ttlStr != null) {
      try {
        ttl = Long.parseLong(ttlStr);
        if (ttl < -1) {
          throw new RestServiceException(Headers.TTL + "[" + ttl + "] is not valid (has to be >= -1)",
              RestServiceErrorCode.InvalidArgs);
        }
      } catch (NumberFormatException e) {
        throw new RestServiceException(Headers.TTL + "[" + ttlStr + "] could not parsed into a number",
            RestServiceErrorCode.InvalidArgs);
      }
    }

    boolean isPrivate;
    String isPrivateStr = getHeader(args, Headers.PRIVATE, false);
    if (isPrivateStr == null || isPrivateStr.toLowerCase().equals("false")) {
      isPrivate = false;
    } else if (isPrivateStr.toLowerCase().equals("true")) {
      isPrivate = true;
    } else {
      throw new RestServiceException(
          Headers.PRIVATE + "[" + isPrivateStr + "] has an invalid value (allowed values:true, false)",
          RestServiceErrorCode.InvalidArgs);
    }

    String serviceId = getHeader(args, Headers.SERVICE_ID, true);
    String contentType = getHeader(args, Headers.AMBRY_CONTENT_TYPE, true);
    String ownerId = getHeader(args, Headers.OWNER_ID, false);

    return new BlobProperties(blobSize, serviceId, ownerId, contentType, isPrivate, ttl);
  }

  /**
   *  - - - - - - - - - - - - - - - - - - - - - - - - - - - - - - - - - - - - - - - - - - - - - - - - - - - - - - - - - - - - -
   * |         |   size    |  total   |           |          |             |            |            |            |            |
   * | version | excluding |  no of   | key1 size |   key1   | value1 size |  value 1   |  key2 size |     ...    |     Crc    |
   * |(2 bytes)| ver & crc | entries  | (4 bytes) |(key1 size| (4 bytes)   |(value1 size|  (4 bytes) |     ...    |  (8 bytes) |
   * |         | (4 bytes) | (4 bytes)|           |   bytes) |             |   bytes)   |            |            |            |
   *  - - - - - - - - - - - - - - - - - - - - - - - - - - - - - - - - - - - - - - - - - - - - - - - - - - - - - - - - - - - - -
   *  version        - The version of the user metadata record
   *
   *  size exluding
   *  ver & CRC      - The size of the user metadata content excluding the version and the CRC
   *
   *  total no of
   *  entries        - Total number of entries in user metadata
   *
   *  key1 size      - Size of 1st key
   *
   *  key1           - Content of key1
   *
   *  value1 size    - Size of 1st value
   *
   *  value1         - Content of value1
   *
   *  key2 size      - Size of 2nd key
   *
   *  crc        - The crc of the user metadata record
   *
   */

  /**
   * Builds user metadata given a {@link RestRequest}.
   * @param restRequest the {@link RestRequest} to use.
   * @return the user metadata extracted from {@code restRequest}.
   */
  public static byte[] buildUsermetadata(RestRequest restRequest)
      throws RestServiceException {
    ByteBuffer userMetadata;
    Map<String, Object> args = restRequest.getArgs();
    if (args.containsKey(MultipartPost.USER_METADATA_PART)) {
      userMetadata = (ByteBuffer) args.get(MultipartPost.USER_METADATA_PART);
    } else {
      Map<String, String> userMetadataMap = new HashMap<String, String>();
      int sizeToAllocate = 0;
      for (Map.Entry<String, Object> entry : args.entrySet()) {
        String key = entry.getKey();
        if (key.startsWith(Headers.USER_META_DATA_HEADER_PREFIX)) {
          // key size
          sizeToAllocate += 4;
          String keyToStore = key.substring(Headers.USER_META_DATA_HEADER_PREFIX.length());
          sizeToAllocate += keyToStore.length();
          String value = getHeader(args, key, true);
          userMetadataMap.put(keyToStore, value);
          // value size
          sizeToAllocate += 4;
          sizeToAllocate += value.getBytes().length;
        }
      }
      if (sizeToAllocate == 0) {
        userMetadata = ByteBuffer.allocate(0);
      } else {
        // version
        sizeToAllocate += 2;
        // size excluding version and crc
        sizeToAllocate += 4;
        // total number of entries
        sizeToAllocate += 4;
        // crc size
        sizeToAllocate += Crc_Size;
        userMetadata = ByteBuffer.allocate(sizeToAllocate);
        userMetadata.putShort(UserMetadata_Version_V1);
        // total size = sizeToAllocate - version size - sizeToAllocate size - crc size
        userMetadata.putInt(sizeToAllocate - 6 - Crc_Size);
        userMetadata.putInt(userMetadataMap.size());
        for (Map.Entry<String, String> entry : userMetadataMap.entrySet()) {
          String key = entry.getKey();
          Utils.serializeString(userMetadata, key, StandardCharsets.US_ASCII);
          Utils.serializeString(userMetadata, entry.getValue(), StandardCharsets.US_ASCII);
        }
        Crc32 crc = new Crc32();
        crc.update(userMetadata.array(), 0, sizeToAllocate - Crc_Size);
        userMetadata.putLong(crc.getValue());
      }
    }
    return userMetadata.array();
  }

  /**
   * Gets deserialized metadata from the byte array if possible
   * @param userMetadata the byte array which has the user metadata
   * @return Map<String,String> the user metadata that is read from the byte array, or {@code null} incase
   * the {@code userMetadata} cannot be parsed in expected format
   */
  public static Map<String, String> buildUserMetadata(byte[] userMetadata)
      throws RestServiceException {
    Map<String, String> toReturn = null;
    if (userMetadata.length > 0) {
      try {
        ByteBuffer userMetadataBuffer = ByteBuffer.wrap(userMetadata);
        short version = userMetadataBuffer.getShort();
        switch (version) {
          case UserMetadata_Version_V1:
            int sizeToRead = userMetadataBuffer.getInt();
            if (sizeToRead != (userMetadataBuffer.remaining() - 8)) {
              logger.trace("Size didn't match. Returning null");
            } else {
              int entryCount = userMetadataBuffer.getInt();
              int counter = 0;
              if (entryCount > 0) {
                toReturn = new HashMap<>();
              }
              while (counter++ < entryCount) {
                String key = Utils.deserializeString(userMetadataBuffer, StandardCharsets.US_ASCII);
                String value = Utils.deserializeString(userMetadataBuffer, StandardCharsets.US_ASCII);
                toReturn.put(Headers.USER_META_DATA_HEADER_PREFIX + key, value);
              }
              long actualCRC = userMetadataBuffer.getLong();
              Crc32 crc32 = new Crc32();
              crc32.update(userMetadata, 0, userMetadata.length - Crc_Size);
              long expectedCRC = crc32.getValue();
              if (actualCRC != expectedCRC) {
                logger.trace("corrupt data while parsing user metadata Expected CRC " + expectedCRC + " Actual CRC "
                    + actualCRC);
                toReturn = null;
              }
            }
            break;
          default:
            logger.trace("Failed to parse version in new format. Returning null");
        }
      } catch (RuntimeException e) {
        logger.trace("Runtime Exception on parsing user metadata. Returning null");
        toReturn = null;
      }
    }
    return toReturn;
  }

  /**
   * Gets the value of the header {@code header} in {@code args}.
   * @param args a map of arguments to be used to look for {@code header}.
   * @param header the name of the header.
   * @param required if {@code true}, {@link IllegalArgumentException} will be thrown if {@code header} is not present
   *                 in {@code args}.
   * @return the value of {@code header} in {@code args} if it exists. If it does not exist and {@code required} is
   *          {@code false}, then returns null.
   * @throws RestServiceException if {@code required} is {@code true} and {@code header} does not exist in
   *                                    {@code args} or if there is more than one value for {@code header} in
   *                                    {@code args}.
   */
  private static String getHeader(Map<String, Object> args, String header, boolean required)
      throws RestServiceException {
    String value = null;
    if (args.containsKey(header)) {
      Object valueObj = args.get(header);
      value = valueObj != null ? valueObj.toString() : null;
      if (value == null && required) {
        throw new RestServiceException("Request has null value for header: " + header,
            RestServiceErrorCode.InvalidArgs);
      }
    } else if (required) {
      throw new RestServiceException("Request does not have required header: " + header,
          RestServiceErrorCode.MissingArgs);
    }
    return value;
  }

  /**
   * Looks at the URI to determine the type of operation required or the blob ID that an operation needs to be
   * performed on.
   * @param restRequest {@link RestRequest} containing metadata about the request.
   * @param subResource the {@link RestUtils.SubResource} if one is present. {@code null} otherwise.
   * @param prefixesToRemove the list of prefixes that need to be removed from the URI before extraction. Removal of
   *                         prefixes earlier in the list will be preferred to removal of the ones later in the list.
   * @return extracted operation type or blob ID from the URI.
   */
  public static String getOperationOrBlobIdFromUri(RestRequest restRequest, RestUtils.SubResource subResource,
      List<String> prefixesToRemove) {
    String path = restRequest.getPath();
    int startIndex = 0;

    // remove query string.
    int endIndex = path.indexOf("?");
    if (endIndex == -1) {
      endIndex = path.length();
    }

    // remove prefix.
    if (prefixesToRemove != null) {
      for (String prefix : prefixesToRemove) {
        if (path.startsWith(prefix)) {
          startIndex = prefix.length();
          break;
        }
      }
    }

    // remove subresource if present.
    if (subResource != null) {
      // "- 1" removes the "slash" that precedes the sub-resource.
      endIndex = endIndex - subResource.name().length() - 1;
    }
    return path.substring(startIndex, endIndex);
  }

  /**
   * Determines if URI is for a blob sub-resource, and if so, returns that sub-resource
   * @param restRequest {@link RestRequest} containing metadata about the request.
   * @return sub-resource if the URI includes one; null otherwise.
   */
  public static RestUtils.SubResource getBlobSubResource(RestRequest restRequest) {
    String path = restRequest.getPath();
    final int minSegmentsRequired = path.startsWith("/") ? 3 : 2;
    String[] segments = path.split("/");
    RestUtils.SubResource subResource = null;
    if (segments.length >= minSegmentsRequired) {
      try {
        subResource = RestUtils.SubResource.valueOf(segments[segments.length - 1]);
      } catch (IllegalArgumentException e) {
        // nothing to do.
      }
    }
    return subResource;
  }

  /**
   * @return Time in ms since epoch. Note http time is kept in Seconds so last three digits will be
   *         000. Returns null in case of parse exception
   */
  public static Long getTimeFromDateString(String dataString) {
    SimpleDateFormat dateFormatter = new SimpleDateFormat(HTTP_DATE_FORMAT, Locale.US);
    try {
      return new Long(dateFormatter.parse(dataString).getTime());
    } catch (ParseException e) {
      logger.warn("Could not parse milliseconds from an HTTP date header (" + dataString + ").");
      return null;
    }
  }

  /**
   * Reduces the precision of a time in milliseconds to seconds precision. Result returned is in milliseconds with last
   * three digits 000. Useful for comparing times kept in milliseconds that get converted to seconds and back (as is
   * done with HTTP date format).
   *
   * @param ms
   * @return milliseconds with seconds precision (last three digits 000).
   */
  public static long toSecondsPrecisionInMs(long ms) {
    return ms -= ms % 1000;
  }
}<|MERGE_RESOLUTION|>--- conflicted
+++ resolved
@@ -20,12 +20,10 @@
 import java.nio.charset.StandardCharsets;
 import java.text.ParseException;
 import java.text.SimpleDateFormat;
+import java.util.Date;
 import java.util.HashMap;
-<<<<<<< HEAD
+import java.util.List;
 import java.util.Locale;
-=======
-import java.util.List;
->>>>>>> 2111c9e4
 import java.util.Map;
 import org.slf4j.Logger;
 import org.slf4j.LoggerFactory;
@@ -115,7 +113,8 @@
      */
     public final static String COOKIE = "Cookie";
     /**
-     * {@code "If-Modified-Since"}
+     * Header to be set by the clients during a Get blob call to denote, that blob should be served only if the blob
+     * has been modified after the value set for this header.
      */
     public static final String IF_MODIFIED_SINCE = "If-Modified-Since";
   }
@@ -429,15 +428,18 @@
   }
 
   /**
-   * @return Time in ms since epoch. Note http time is kept in Seconds so last three digits will be
-   *         000. Returns null in case of parse exception
-   */
-  public static Long getTimeFromDateString(String dataString) {
-    SimpleDateFormat dateFormatter = new SimpleDateFormat(HTTP_DATE_FORMAT, Locale.US);
+   * Fetch time in ms for the {@code dateString} passed in, since epoch
+   * @param dateString the String representation of the date that needs to be parsed
+   * @return Time in ms since epoch. Note http time is kept in Seconds so last three digits will be 000.
+   *         Returns null if the {@code dateString} is not in the expected format or could not be parsed
+   */
+  public static Long getTimeFromDateString(String dateString) {
     try {
-      return new Long(dateFormatter.parse(dataString).getTime());
+      SimpleDateFormat dateFormatter = new SimpleDateFormat(HTTP_DATE_FORMAT, Locale.US);
+      Date date = dateFormatter.parse(dateString);
+      return date.getTime();
     } catch (ParseException e) {
-      logger.warn("Could not parse milliseconds from an HTTP date header (" + dataString + ").");
+      logger.warn("Could not parse milliseconds from an HTTP date header (" + dateString + ").");
       return null;
     }
   }
@@ -447,7 +449,7 @@
    * three digits 000. Useful for comparing times kept in milliseconds that get converted to seconds and back (as is
    * done with HTTP date format).
    *
-   * @param ms
+   * @param ms time that needs to be parsed
    * @return milliseconds with seconds precision (last three digits 000).
    */
   public static long toSecondsPrecisionInMs(long ms) {
